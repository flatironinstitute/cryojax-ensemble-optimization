import logging
import os
from functools import partial
from typing import Dict, List, Tuple

import cryojax.simulator as cxs
import equinox as eqx
import jax
import jax.numpy as jnp
<<<<<<< HEAD
from cryojax.data import RelionParticleParameterFile
=======
from cryojax.data import (
    RelionParticleParameterFile,
    RelionParticleStackDataset,
    simulate_particle_stack,
)
>>>>>>> 32d27d87
from cryojax.image.operators import AbstractMask, FourierGaussian
from cryojax.rotations import SO3
from jaxtyping import Array, Float, PRNGKeyArray

from ..internal._config_validators import DatasetGeneratorConfig
from ..simulator._image_rendering import render_image_with_white_gaussian_noise


def generate_relion_parameter_file(
    key: PRNGKeyArray, config: DatasetGeneratorConfig
) -> RelionParticleParameterFile:
    """

    This functions writes to disk a starfile containing the
    generated particle parameters. The starfile is saved to the path
    specified in the configuration. The function also returns a
    `cryojax.data.RelionParticleParameterFile` object that can be used to read the
    starfile and access the particle parameters.

    **Arguments:**
        key: JAX random key for generating random numbers.
        config: Configuration object containing the parameters for generating the dataset.
    **Returns:**
        parameter_file: A RelionParticleParameterFile object containing
        the generated particle parameters.
    """

    config_dict = dict(config.model_dump())
    logging.info("Generating Starfile...")
    key, *subkeys = jax.random.split(key, config_dict["number_of_images"] + 1)
    particle_parameters = _make_particle_parameters(jnp.array(subkeys), config_dict)

    logging.info(
        "Starfile generated. Saved to {}".format(config_dict["path_to_starfile"])
    )

<<<<<<< HEAD
    parameter_dataset = RelionParticleParameterFile(
=======
    parameter_file = RelionParticleParameterFile(
>>>>>>> 32d27d87
        path_to_starfile=config_dict["path_to_starfile"],
        mode="w",
        exists_ok=config_dict["overwrite"],
    )
    parameter_file.append(particle_parameters)

    return parameter_file


def simulate_relion_dataset(
    key: PRNGKeyArray,
<<<<<<< HEAD
    parameter_dataset: RelionParticleParameterFile,
=======
    parameter_file: RelionParticleParameterFile,
    path_to_relion_project: str,
    images_per_file: int,
>>>>>>> 32d27d87
    potentials: Tuple[cxs.AbstractPotentialRepresentation],
    potential_integrator: cxs.AbstractPotentialIntegrator,
    ensemble_probabilities: Float[Array, " n_potentials"],
    mask: AbstractMask,
    noise_snr_range: List[Float],
    *,
    overwrite: bool = False,
    batch_size: int = 1,
):
    assert len(potentials) == len(ensemble_probabilities), (
        "The number of potentials must be equal to the number of ensemble probabilities."
        f" {len(potentials)} != {len(ensemble_probabilities)}"
    )

    # generate random keys
    key_snr, key_noise, key_potentials = jax.random.split(key, 3)

    # Make sure the ensemble probabilities sum to 1
    ensemble_probabilities = jnp.array(ensemble_probabilities)
    ensemble_probabilities /= jnp.sum(ensemble_probabilities)

    # Generate parameters for each image
    snr_per_image = jax.random.uniform(
        key_snr,
        (len(parameter_file),),
        minval=noise_snr_range[0],
        maxval=noise_snr_range[1],
    )

    keys_per_image = jax.random.split(key_noise, len(parameter_file))

    ensemble_indices_per_image = jax.random.choice(
        key_potentials,
        a=len(ensemble_probabilities),
        shape=(len(parameter_file),),
        p=ensemble_probabilities,
        replace=True,
    )

    # Write metadata to disk
    jnp.savez(
        os.path.join(path_to_relion_project, "metadata.npz"),
        snr_per_image=snr_per_image,
        ensemble_indices_per_image=ensemble_indices_per_image,
    )
    logging.info("Metadata: noise variance and ensemble indices saved to:")
    logging.info(f"  {os.path.join(path_to_relion_project, 'metadata.npz')}")

    # Bundle arguments and write images
    constant_args = (potentials, potential_integrator, mask)
    per_particle_args = (
        keys_per_image,
        ensemble_indices_per_image,
        snr_per_image,
    )

    stack_dataset = RelionParticleStackDataset(
        parameter_file=parameter_file,
        path_to_relion_project=path_to_relion_project,
        mode="w",
        mrcfile_settings={"overwrite": overwrite},
    )
    simulate_particle_stack(
        dataset=stack_dataset,
        compute_image_fn=render_image_with_white_gaussian_noise,
        constant_args=constant_args,
        per_particle_args=per_particle_args,
        images_per_file=images_per_file,
        batch_size=batch_size,
        overwrite=overwrite,
    )
    logging.info("Images generated. Saved to {}".format(path_to_relion_project))
    logging.info("Simulated dataset generation complete.")
    return


@partial(eqx.filter_vmap, in_axes=(0, None))
<<<<<<< HEAD
def _make_particle_parameters(
    key: PRNGKeyArray, config: dict
) -> RelionParticleParameterFile:
=======
def _make_particle_parameters(key: PRNGKeyArray, config: dict) -> Dict:
>>>>>>> 32d27d87
    """
    WARNING: this function assumes the `config` has been validated
    by `cryojax_ensemble_refinement.internal.GeneratorConfig`.
    Skipping this step could lead to unexpected behavior.
    """
    instrument_config = cxs.InstrumentConfig(
        shape=(config["box_size"], config["box_size"]),
        pixel_size=config["pixel_size"],
        voltage_in_kilovolts=config["voltage_in_kilovolts"],
        pad_scale=config["pad_scale"],
    )
    # Generate random parameters

    # Pose
    # ... instantiate rotations
    key, subkey = jax.random.split(key)  # split the key to use for the next random number

    rotation = SO3.sample_uniform(subkey)
    key, subkey = jax.random.split(key)  # do this everytime you use a key!!

    # ... now in-plane translation
    offset_x_in_angstroms = jax.random.uniform(
        subkey,
        (1,),
        minval=config["offset_x_in_angstroms"][0],
        maxval=config["offset_x_in_angstroms"][1],
    )
    key, subkey = jax.random.split(key)

    offset_y_in_angstroms = jax.random.uniform(
        subkey,
        (1,),
        minval=config["offset_y_in_angstroms"][0],
        maxval=config["offset_y_in_angstroms"][1],
    )
    key, subkey = jax.random.split(key)

    in_plane_offset_in_angstroms = jnp.concatenate(
        [offset_x_in_angstroms, offset_y_in_angstroms]
    )
    # ... convert 2D in-plane translation to 3D, setting the out-of-plane translation to
    # zero
    offset_in_angstroms = jnp.pad(in_plane_offset_in_angstroms, ((0, 1),))
    # ... build the pose
    pose = cxs.EulerAnglePose.from_rotation_and_translation(rotation, offset_in_angstroms)

    # CTF Parameters
    # ... defocus
    defocus_in_angstroms = jax.random.uniform(
        subkey,
        (),
        minval=config["defocus_in_angstroms"][0],
        maxval=config["defocus_in_angstroms"][1],
    )
    key, subkey = jax.random.split(key)

    astigmatism_in_angstroms = jax.random.uniform(
        subkey,
        (),
        minval=config["astigmatism_in_angstroms"][0],
        maxval=config["astigmatism_in_angstroms"][1],
    )
    key, subkey = jax.random.split(key)

    astigmatism_angle = jax.random.uniform(
        subkey,
        (),
        minval=config["astigmatism_angle_in_degrees"][0],
        maxval=config["astigmatism_angle_in_degrees"][1],
    )
    key, subkey = jax.random.split(key)

    phase_shift = jax.random.uniform(
        subkey, (), minval=config["phase_shift"][0], maxval=config["phase_shift"][1]
    )
    key, subkey = jax.random.split(key)

    b_factor = jax.random.uniform(
        subkey,
        (),
        minval=config["envelope_b_factor"][0],
        maxval=config["envelope_b_factor"][1],
    )
    # no more random numbers needed

    # now generate your non-random values
    spherical_aberration_in_mm = config["spherical_aberration_in_mm"]
    amplitude_contrast_ratio = config["amplitude_contrast_ratio"]
    ctf_scale_factor = config["ctf_scale_factor"]

    b_factor = jnp.clip(b_factor, 1e-16, None)
    envelope = FourierGaussian(b_factor=b_factor, amplitude=ctf_scale_factor)

    # ... build the CTF
    transfer_theory = cxs.ContrastTransferTheory(
        ctf=cxs.AberratedAstigmaticCTF(
            defocus_in_angstroms=defocus_in_angstroms,
            astigmatism_in_angstroms=astigmatism_in_angstroms,
            astigmatism_angle=astigmatism_angle,
            spherical_aberration_in_mm=spherical_aberration_in_mm,
        ),
        amplitude_contrast_ratio=amplitude_contrast_ratio,
        phase_shift=phase_shift,
        envelope=envelope,
    )

<<<<<<< HEAD
    relion_particle_parameters = RelionParticleParameterFile(
=======
    relion_particle_parameters = dict(
>>>>>>> 32d27d87
        instrument_config=instrument_config,
        pose=pose,
        transfer_theory=transfer_theory,
    )
    return relion_particle_parameters<|MERGE_RESOLUTION|>--- conflicted
+++ resolved
@@ -7,15 +7,11 @@
 import equinox as eqx
 import jax
 import jax.numpy as jnp
-<<<<<<< HEAD
-from cryojax.data import RelionParticleParameterFile
-=======
 from cryojax.data import (
     RelionParticleParameterFile,
     RelionParticleStackDataset,
     simulate_particle_stack,
 )
->>>>>>> 32d27d87
 from cryojax.image.operators import AbstractMask, FourierGaussian
 from cryojax.rotations import SO3
 from jaxtyping import Array, Float, PRNGKeyArray
@@ -52,11 +48,7 @@
         "Starfile generated. Saved to {}".format(config_dict["path_to_starfile"])
     )
 
-<<<<<<< HEAD
-    parameter_dataset = RelionParticleParameterFile(
-=======
     parameter_file = RelionParticleParameterFile(
->>>>>>> 32d27d87
         path_to_starfile=config_dict["path_to_starfile"],
         mode="w",
         exists_ok=config_dict["overwrite"],
@@ -68,13 +60,9 @@
 
 def simulate_relion_dataset(
     key: PRNGKeyArray,
-<<<<<<< HEAD
-    parameter_dataset: RelionParticleParameterFile,
-=======
     parameter_file: RelionParticleParameterFile,
     path_to_relion_project: str,
     images_per_file: int,
->>>>>>> 32d27d87
     potentials: Tuple[cxs.AbstractPotentialRepresentation],
     potential_integrator: cxs.AbstractPotentialIntegrator,
     ensemble_probabilities: Float[Array, " n_potentials"],
@@ -152,13 +140,7 @@
 
 
 @partial(eqx.filter_vmap, in_axes=(0, None))
-<<<<<<< HEAD
-def _make_particle_parameters(
-    key: PRNGKeyArray, config: dict
-) -> RelionParticleParameterFile:
-=======
 def _make_particle_parameters(key: PRNGKeyArray, config: dict) -> Dict:
->>>>>>> 32d27d87
     """
     WARNING: this function assumes the `config` has been validated
     by `cryojax_ensemble_refinement.internal.GeneratorConfig`.
@@ -265,11 +247,7 @@
         envelope=envelope,
     )
 
-<<<<<<< HEAD
-    relion_particle_parameters = RelionParticleParameterFile(
-=======
     relion_particle_parameters = dict(
->>>>>>> 32d27d87
         instrument_config=instrument_config,
         pose=pose,
         transfer_theory=transfer_theory,
