--- conflicted
+++ resolved
@@ -2,23 +2,13 @@
 
 import cryojax.simulator as cxs
 import jax.numpy as jnp
-<<<<<<< HEAD
-from cryojax.data import (
-    RelionParticleParameterFile,
-)
-=======
->>>>>>> 32d27d87
 from cryojax.image.operators import AbstractMask
 from cryojax.inference.distributions import IndependentGaussianPixels
 from jaxtyping import Array, Float, Int, PRNGKeyArray
 
 
 def render_image_with_white_gaussian_noise(
-<<<<<<< HEAD
-    relion_particle_parameters: RelionParticleParameterFile,
-=======
     particle_parameters: Dict,
->>>>>>> 32d27d87
     constant_args: Tuple[
         Tuple[cxs.AbstractPotentialRepresentation],
         cxs.AbstractPotentialIntegrator,
